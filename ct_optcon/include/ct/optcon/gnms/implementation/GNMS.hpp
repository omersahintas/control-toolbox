/***********************************************************************************
Copyright (c) 2017, Michael Neunert, Markus Giftthaler, Markus Stäuble, Diego Pardo,
Farbod Farshidian. All rights reserved.

Redistribution and use in source and binary forms, with or without modification,
are permitted provided that the following conditions are met:
    * Redistributions of source code must retain the above copyright notice,
      this list of conditions and the following disclaimer.
    * Redistributions in binary form must reproduce the above copyright notice,
      this list of conditions and the following disclaimer in the documentation
      and/or other materials provided with the distribution.
    * Neither the name of ETH ZURICH nor the names of its contributors may be used
      to endorse or promote products derived from this software without specific
      prior written permission.

THIS SOFTWARE IS PROVIDED BY THE COPYRIGHT HOLDERS AND CONTRIBUTORS "AS IS" AND ANY
EXPRESS OR IMPLIED WARRANTIES, INCLUDING, BUT NOT LIMITED TO, THE IMPLIED WARRANTIES
OF MERCHANTABILITY AND FITNESS FOR A PARTICULAR PURPOSE ARE DISCLAIMED. IN NO EVENT
SHALL ETH ZURICH BE LIABLE FOR ANY DIRECT, INDIRECT, INCIDENTAL, SPECIAL, EXEMPLARY,
OR CONSEQUENTIAL DAMAGES (INCLUDING, BUT NOT LIMITED TO, PROCUREMENT OF SUBSTITUTE
GOODS OR SERVICES; LOSS OF USE, DATA, OR PROFITS; OR BUSINESS INTERRUPTION) HOWEVER
CAUSED AND ON ANY THEORY OF LIABILITY, WHETHER IN CONTRACT, STRICT LIABILITY, OR TORT
(INCLUDING NEGLIGENCE OR OTHERWISE) ARISING IN ANY WAY OUT OF THE USE OF THIS SOFTWARE,
EVEN IF ADVISED OF THE POSSIBILITY OF SUCH DAMAGE.
***************************************************************************************/

template <size_t STATE_DIM, size_t CONTROL_DIM, typename SCALAR>
void GNMS<STATE_DIM, CONTROL_DIM, SCALAR>::createLQProblem()
{
	this->sequentialLQProblem();
}

template <size_t STATE_DIM, size_t CONTROL_DIM, typename SCALAR>
void GNMS<STATE_DIM, CONTROL_DIM, SCALAR>::backwardPass()
{
	// step 3
	// initialize cost to go (described in step 3)
	this->initializeCostToGo();

	this->du_norm_ = 0;
	this->dx_norm_ = 0;

	for (int k=this->K_-1; k>=0; k--)
	{
		// design controller
		this->designController(k);

		// compute cost to go
		this->computeCostToGo(k);
	}


	for (int k=0; k<this->K_; k++)
	{
		// design controller
		this->designStateUpdate(k);
		this->dx_norm_ += this->lx_[k+1].norm();
	}
}


template <size_t STATE_DIM, size_t CONTROL_DIM, typename SCALAR>
void GNMS<STATE_DIM, CONTROL_DIM, SCALAR>::computeLinearizedDynamicsAroundTrajectory()
{
	for (size_t k=0; k<this->K_; k++)
	{
		// step 2
		// computes linearized dynamics
		this->computeLinearizedDynamics(this->settings_.nThreads, k);
	}
}


template <size_t STATE_DIM, size_t CONTROL_DIM, typename SCALAR>
void GNMS<STATE_DIM, CONTROL_DIM, SCALAR>::computeQuadraticCostsAroundTrajectory()
{
	for (size_t k=0; k<this->K_; k++)
	{
		// compute quadratic cost
		this->computeQuadraticCosts(this->settings_.nThreads, k);
	}
}

template <size_t STATE_DIM, size_t CONTROL_DIM, typename SCALAR>
void GNMS<STATE_DIM, CONTROL_DIM, SCALAR>::initializeShots()
{
	for (size_t k=0; k<this->K_; k++) {
		this->initializeSingleShot(this->settings_.nThreads, k);
	}
}

template <size_t STATE_DIM, size_t CONTROL_DIM, typename SCALAR>
void GNMS<STATE_DIM, CONTROL_DIM, SCALAR>::updateShots()
{
	for (size_t k=0; k<this->K_; k++) {
		this->updateSingleShot(this->settings_.nThreads, k);
	}
}

template <size_t STATE_DIM, size_t CONTROL_DIM, typename SCALAR>
void GNMS<STATE_DIM, CONTROL_DIM, SCALAR>::computeDefects()
{
	this->d_norm_ = 0.0;

	for (size_t k=0; k<this->K_; k++) {
<<<<<<< HEAD
		this->computeSingleDefect(this->settings_.nThreads, k);
=======
		this->computeSingleDefect(settings_.nThreads, k);
		this->d_norm_ += d_[k].norm();
>>>>>>> c2b112bf
	}
}



template <size_t STATE_DIM, size_t CONTROL_DIM, typename SCALAR>
SCALAR GNMS<STATE_DIM, CONTROL_DIM, SCALAR>::performLineSearch()
{
#ifdef DEBUG_PRINT_LINESEARCH
	std::cout<<"Starting line search."<<std::endl;
	std::cout<<"Cost last rollout: "<<this->lowestCost_<<std::endl;
#endif //DEBUG_PRINT_LINESEARCH

	// we start with extrapolation
	double alpha = this->settings_.lineSearchSettings.alpha_0;
	double alphaBest = 0.0;
	size_t iterations = 0;

	while (iterations < this->settings_.lineSearchSettings.maxIterations)
	{
#ifdef DEBUG_PRINT_LINESEARCH
		std::cout<<"Iteration: "<< iterations << " with alpha: "<<alpha<< " out of maximum " << this->settings_.lineSearchSettings.maxIterations << " iterations. "<< std::endl;
#endif

		iterations++;

		ct::core::ControlVectorArray<CONTROL_DIM, SCALAR> u_ff_search(this->K_);

		for (int k=this->K_-1; k>=0; k--)
		{
			u_ff_search[k] = alpha * this->lv_[k] + this->u_ff_prev_[k];
		}


		ct::core::StateVectorArray<STATE_DIM, SCALAR> x_search(this->K_+1);
		ct::core::ControlVectorArray<CONTROL_DIM, SCALAR> u_search(this->K_);
		ct::core::tpl::TimeArray<SCALAR> t_search(this->K_+1);
		x_search[0] = this->x_[0];

		bool dynamicsGood = this->rolloutSystem(this->settings_.nThreads, u_ff_search, x_search, u_search, t_search);

		typename Base::scalar_t cost = std::numeric_limits<typename Base::scalar_t>::max();
		typename Base::scalar_t intermediateCost = std::numeric_limits<typename Base::scalar_t>::max();
		typename Base::scalar_t finalCost = std::numeric_limits<typename Base::scalar_t>::max();

		if (dynamicsGood)
		{
			this->computeCostsOfTrajectory(this->settings_.nThreads, x_search, u_search, intermediateCost, finalCost);

			cost = intermediateCost + finalCost;
		}

		if (cost < this->lowestCost_)
		{
			if(std::isnan(cost))
				throw(std::runtime_error("cost is NaN - must not happen since dynamicsGood == true "));

#ifdef DEBUG_PRINT_LINESEARCH
			std::cout<<"Lower cost found: "<< cost <<" at alpha: "<< alpha << std::endl;
#endif //DEBUG_PRINT_LINESEARCH

			this->intermediateCostBest_ = intermediateCost;
			this->finalCostBest_ = finalCost;

			alphaBest = alpha;
			this->lowestCost_ = cost;
			this->x_.swap(x_search);
			this->u_ff_.swap(u_ff_search);
			this->u_.swap(u_search);
			this->t_.swap(t_search);
			break;
		}
		else
		{
#ifdef DEBUG_PRINT_LINESEARCH
			std::cout<<"No better cost found: "<<cost<<" at alpha: "<<alpha<<" so trying again."<<std::endl;
#endif //DEBUG_PRINT_LINESEARCH
		}
		alpha = alpha * this->settings_.lineSearchSettings.n_alpha;
	}

	return alphaBest;
}
<|MERGE_RESOLUTION|>--- conflicted
+++ resolved
@@ -103,12 +103,8 @@
 	this->d_norm_ = 0.0;
 
 	for (size_t k=0; k<this->K_; k++) {
-<<<<<<< HEAD
 		this->computeSingleDefect(this->settings_.nThreads, k);
-=======
-		this->computeSingleDefect(settings_.nThreads, k);
 		this->d_norm_ += d_[k].norm();
->>>>>>> c2b112bf
 	}
 }
 
