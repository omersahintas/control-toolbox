--- conflicted
+++ resolved
@@ -192,9 +192,6 @@
 		smallestEigenvalue_ = std::numeric_limits<scalar_t>::infinity();
 		smallestEigenvalueIteration_ = std::numeric_limits<scalar_t>::infinity();
 
-<<<<<<< HEAD
-		lx_.setZero();
-=======
 		d_norm_ = std::numeric_limits<scalar_t>::infinity();
 
 		lx_.setZero();
@@ -215,7 +212,6 @@
 			return false;
 
 		return true;
->>>>>>> 20aa632e
 	}
 
 
