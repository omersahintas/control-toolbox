--- conflicted
+++ resolved
@@ -60,22 +60,14 @@
         assert(controlAction == controlAction);
     }
 
-<<<<<<< HEAD
-    void computeControl(const state_vector_t& state, const int n, control_vector_t& controlAction) override
-    {
-        controlAction = controlSpliner_->evalSpline(controlSpliner_->timeGrid_->getShotStartTime(shotIdx_), shotIdx_);
-    }
-
     core::ControlMatrix<CONTROL_DIM, SCALAR> getDerivativeU0(const state_vector_t& state,
         const SCALAR time) override
-=======
-    core::ControlMatrix<CONTROL_DIM, SCALAR> getDerivativeU0(const state_vector_t& state, const SCALAR time) override
->>>>>>> f0ccdf4b
     {
         return controlSpliner_->splineDerivative_q_i(time, shotIdx_);
     }
 
-    core::ControlMatrix<CONTROL_DIM, SCALAR> getDerivativeUf(const state_vector_t& state, const SCALAR time) override
+    core::ControlMatrix<CONTROL_DIM, SCALAR> getDerivativeUf(const state_vector_t& state,
+        const SCALAR time) override
     {
         return controlSpliner_->splineDerivative_q_iplus1(time, shotIdx_);
     }
@@ -85,7 +77,7 @@
     std::shared_ptr<SplinerBase<control_vector_t, SCALAR>> controlSpliner_;
 
     /* index of the shot to which this controller belongs */
-    const size_t shotIdx_;
+    size_t shotIdx_;
 };
 
 }  // namespace optcon
