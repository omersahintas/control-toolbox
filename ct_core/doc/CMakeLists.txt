--- conflicted
+++ resolved
@@ -3,22 +3,11 @@
 
 if(DOXYGEN_FOUND)
 
-<<<<<<< HEAD
-    set(doxyfile_in ${CMAKE_CURRENT_SOURCE_DIR}/ct_core.doxyfile)
-    set(doxyfile ${CMAKE_CURRENT_SOURCE_DIR}/../Doxyfile)
-=======
-    set(DOXYFILE_IN ct_core.doxyfile)
-    set(DOXYFILE_OUT Doxyfile)
->>>>>>> f093b388
-
-    configure_file(${DOXYFILE_IN} ${DOXYFILE_OUT} @ONLY)
-
     add_custom_target(doc
         COMMAND ${CMAKE_COMMAND} -E echo_append "Building API Documentation..."
-        COMMAND ${DOXYGEN_EXECUTABLE} ct_core.doxyfile #${DOXYFILE_OUT}
+        COMMAND ${DOXYGEN_EXECUTABLE} ct_core.doxyfile
         WORKING_DIRECTORY ${CMAKE_CURRENT_SOURCE_DIR}
         COMMAND ${CMAKE_COMMAND} -E echo_append "API Documentation built in ${CMAKE_CURRENT_SOURCE_DIR}"
         VERBATIM)
 
-    install(DIRECTORY ${CMAKE_CURRENT_SOURCE_DIR}/html DESTINATION share/ct_core/doc)
 endif()