--- conflicted
+++ resolved
@@ -4,7 +4,7 @@
 @tableofcontents
 
 We very much welcome external developers. Small changes and contributions can be made via pull requests.
-If you have a larger enhancement, bug fix or other contribution in mind, feel free to first create an issue
+If you have a larger enhancement, bug fix or other contribution in mind, feel free to first create an issue 
 to align the development with ongoing activities.
 
 \section Code Formatting
@@ -12,22 +12,6 @@
 Please refer to the clang-format style sheet in the package root directory for our conventions. 
 Or simply rely on clang-format to do the formatting for you.
 
-<<<<<<< HEAD
-Note for developers using the *Eclipse IDE*: you can conveniently integrate clang-format (and our .clang-format
-configuration file) in your project using the "CppStyle" plugin (see http://www.cppstyle.com/ for
-detailed information). To automatically format the code according to ct-style, just mark the source-code
-and press *Ctrl+Shift+f*.
-
-
-Example command for running clang-format or clang-tidy:
-
-$ catkin build --no-deps <package_name> -v --cmake-args -DCLANG_TIDY=TRUE -DCLANG_FORMAT=TRUE --make-args clang-tidy
-
-\section Explicit Template Instantiation
-CT relies on explicit template instantiation. While CT handles things slightly different, please see
-[this post](https://anteru.net/blog/2008/11/19/318/index.html) to learn more about the subject. The
-basic idea is that for all templated class there is
-=======
 Note for developers using the *Eclipse IDE*: you can conveniently integrate clang-format (and our .clang-format 
 configuration file) in your project using the "CppStyle" plugin (see http://www.cppstyle.com/ for 
 detailed information). To automatically format the code according to ct-style, just mark the source-code 
@@ -51,7 +35,6 @@
 While CT handles things slightly different, please see [this post](https://anteru.net/blog/2008/11/19/318/index.html) 
 to learn more about the subject.
 The basic idea is that for all templated class there is 
->>>>>>> 4d1e2f27
 - a header (.h) that defines the class and its methods
 - an (header) implementation (-impl.h) that implements all methods
 - a cpp template file (.cpp.in) that instantiates the template
@@ -73,7 +56,7 @@
    template class ct::coreMyClass<\@STATE_DIM_PRESPEC\@, \@CONTROL_DIM_PRESPEC\@>;
    #endif
 \endcode
-
+   
 The parser in the CMakeLists.txt would then create the following code out of this
 (for STATE_DIM=3, CONTROL_DIM=2, SCALAR=double)
 
@@ -82,7 +65,7 @@
    template class ct::coreMyClass<3, 2>;
    #endif
 \endcode
-
+   
 \note The parameter DOUBLE_OR_FLOAT is optional but can be used if your class does not compile for Auto-Diff types
 which is often the case if no special care is taken.
 
