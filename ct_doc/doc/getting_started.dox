--- conflicted
+++ resolved
@@ -8,11 +8,7 @@
 - \subpage tut_basics "Basics Tutorial"
 - \subpage core_tutorials "ct core Tutorials"
 - \subpage optcon_tutorials "ct optcon Tutorials"
-<<<<<<< HEAD
-=======
 - \subpage rbd_tutorials "ct rbd Tutorials"
-- \subpage tut_examples "Examples"
->>>>>>> 8c5a63ed
 
 If you need additional support, feel free to create an issue on Bitbucket or contact the developers.
  
