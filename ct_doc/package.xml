<package format="2">
  <name>ct_doc</name>
<<<<<<< HEAD
  <version>3.0.0</version>
=======
  <version>3.0.1</version>
>>>>>>> f093b388
  <description>
    Control toolbox - Documentation
  </description>

  <maintainer email="markusgft@gmail.com">Markus Giftthaler</maintainer>

  <license>BSD-2</license>

  <buildtool_depend>cmake</buildtool_depend>

  <depend>ct_core</depend>
  <depend>ct_optcon</depend>
  <depend>ct_rbd</depend>
  <depend>ct_models</depend>

  <exec_depend>catkin</exec_depend>  <!-- ROS compatibility-->

  <export>    <!-- Specify that this is not a ROS package-->
    <build_type>cmake</build_type>
  </export>

</package><|MERGE_RESOLUTION|>--- conflicted
+++ resolved
@@ -1,10 +1,6 @@
 <package format="2">
   <name>ct_doc</name>
-<<<<<<< HEAD
-  <version>3.0.0</version>
-=======
   <version>3.0.1</version>
->>>>>>> f093b388
   <description>
     Control toolbox - Documentation
   </description>
